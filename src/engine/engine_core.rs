//! Engine core — clean rewrite with consistent error accounting, clear naming, and comments.
//!
//! Responsibilities:
//! - Runs a background worker thread that proposes triangle‑DNA mutations and accepts improvements.
//! - Maintains a per‑tile SSE cache (TileGrid) for fast incremental updates.
//! - Keeps a triangle → tile spatial index to compose only the affected region.
//! - Uses simulated annealing to occasionally accept uphill moves.
//!
//! Key invariants (now enforced):
//! - The scalar total error stored in shared state always equals the **sum over TileGrid tiles**.
//! - Candidate scoring uses **exact rect SSE** for both the current canvas and the candidate buffer.
//! - Best‑of‑K recolor carries the *winning* region + errors forward.

use std::{
    sync::{
        atomic::{AtomicBool, Ordering},
        Arc,
    },
    thread,
    time::{Duration, Instant},
};

use parking_lot::Mutex;
use rand_pcg::Pcg64Mcg as PcgRng;
use rayon::prelude::*;

use super::{
    fill_region_rgba_solid, compose_candidate_region_with_culled_subset,
    total_squared_error_rgb_region_from_buffer_vs_target,
    total_squared_error_rgb_region_from_canvas_vs_target,
    total_sse_region_with_cutoff, pad_and_clamp_rect,
    AdaptiveMutationScheduler, MutationOperator,
    FrameDimensions, IntRect,
    TileGrid, TriangleSpatialIndex, choose_tile_size,
    TriangleDna, SimAnneal,
};
use super::mutation::propose_mutation_with_bbox;
use super::EvolutionStats;
use super::compute_backend::{ComputeBackend, CpuBackend, WgpuBackend, ProposalEvaluationData};

pub use crate::engine::ComputeBackendType;

// -----------------------------------------------------------------------------
// Shared state (guarded by a mutex)
// -----------------------------------------------------------------------------
struct SharedState {
    // Canvas & target
    pixel_backbuffer_rgba: Vec<u8>,
    width: usize,
    height: usize,
    target_image_rgba: Option<Vec<u8>>,

    // Colors
    background_color_rgba: [u8; 4],

    // DNA
    dna: TriangleDna,

    // Error scalars (must match tile grid sum)
    current_total_squared_error: Option<u64>,
    best_total_squared_error: Option<u64>,

    // Tile grid & spatial index
    tile_grid: Option<TileGrid>,
    spatial_index: Option<TriangleSpatialIndex>,

    // HUD stats
    stats: EvolutionStats,

    // Counters & pacing
    generation_counter: u64,
    proposals_counter_window: u64,
    accepts_counter_window: u64,
    window_started_at: Instant,

    // uphill-only counters for the current HUD window
    uphill_attempts_counter_window: u64,   // delta > 0
    uphill_accepts_counter_window: u64,    // delta > 0 and accepted

    // runtime dials
    max_triangles_cap: usize,
    work_budget_per_tick: u32,

    // compute backend selection
    compute_backend: ComputeBackendType,
}
impl Default for SharedState {
    fn default() -> Self {
        Self {
            pixel_backbuffer_rgba: Vec::new(),
            width: 0,
            height: 0,
            target_image_rgba: None,
            background_color_rgba: [0, 0, 0, 255],
            dna: TriangleDna::default(),
            current_total_squared_error: None,
            best_total_squared_error: None,
            tile_grid: None,
            spatial_index: None,
            stats: EvolutionStats { max_triangles_cap: 10_000, ..Default::default() },
            generation_counter: 0,
            proposals_counter_window: 0,
            accepts_counter_window: 0,
            window_started_at: Instant::now(),
            uphill_attempts_counter_window: 0,
            uphill_accepts_counter_window: 0,
            max_triangles_cap: 10_000,
            work_budget_per_tick: 5_000,
            compute_backend: ComputeBackendType::Cpu,
        }
    }
}

// -----------------------------------------------------------------------------
// Public engine API (used by UI)
// -----------------------------------------------------------------------------
pub struct EvolutionEngine {
    shared: Arc<Mutex<SharedState>>,
    worker_should_run: Arc<AtomicBool>,
    worker_thread: Option<thread::JoinHandle<()>>,
}

impl EvolutionEngine {
    /// Create the engine, allocate the canvas, and start the worker thread (paused).
    pub fn new(initial_size: FrameDimensions) -> Self {
        let mut shared = SharedState::default();
        shared.width = initial_size.width.max(1);
        shared.height = initial_size.height.max(1);
        let ts = choose_tile_size(shared.width, shared.height);
        shared.pixel_backbuffer_rgba = vec![0; shared.width * shared.height * 4];
        shared.background_color_rgba = [0, 0, 0, 255];
        shared.tile_grid = Some(TileGrid::new(shared.width, shared.height, ts));
        shared.spatial_index = Some(TriangleSpatialIndex::new(shared.width, shared.height, ts));
        shared.window_started_at = Instant::now();

        let mut engine = Self {
            shared: Arc::new(Mutex::new(shared)),
            worker_should_run: Arc::new(AtomicBool::new(false)),
            worker_thread: None,
        };
        engine.start_worker_thread();
        engine
    }

    fn start_worker_thread(&mut self) {
        let shared_mutex = Arc::clone(&self.shared);
        let running_flag = Arc::clone(&self.worker_should_run);

        let handle = thread::spawn(move || {
            let mut rng = PcgRng::new(0x1234_5678_CAFE_BABE_0000_0000_0000_0042u128);
            let mut scheduler = AdaptiveMutationScheduler::new();
            let mut sa = SimAnneal::new();

<<<<<<< HEAD
            // Initialize compute backend
            let mut backend: Box<dyn ComputeBackend> = {
                let s = shared_mutex.lock();
                let (backend_type, w, h) = (s.compute_backend, s.width, s.height);
                drop(s);
=======
            // Initialize compute backend based on user selection
            let mut backend: Box<dyn ComputeBackend> = {
                let s = shared_mutex.lock();
                let (backend_type, w, h) = (s.compute_backend, s.width, s.height);
                drop(s); // Release lock before potentially slow GPU init
>>>>>>> 31bd26c3

                match backend_type {
                    ComputeBackendType::Cpu => Box::new(CpuBackend::new()),
                    ComputeBackendType::Wgpu => {
                        let mut gpu_backend = WgpuBackend::new();
                        if let Err(e) = gpu_backend.initialize(w, h) {
                            eprintln!("Failed to initialize WGPU backend: {}, falling back to CPU", e);
                            Box::new(CpuBackend::new())
                        } else {
                            Box::new(gpu_backend)
                        }
                    }
                }
            };

<<<<<<< HEAD
            // Track backend type and canvas size for change detection
            let mut last_backend_type = { let s = shared_mutex.lock(); s.compute_backend };
            let mut last_canvas_w = 0;
            let mut last_canvas_h = 0;
=======
            // Track canvas dimensions and backend type to detect when we need to reinitialize
            let mut last_canvas_w = 0;
            let mut last_canvas_h = 0;
            let mut last_backend_type = { let s = shared_mutex.lock(); s.compute_backend };

            // Track actual backend name for stats display
>>>>>>> 31bd26c3
            let mut actual_backend_name = String::from("CPU");

            // Reused scratch buffer for composing candidate regions
            let mut scratch_region: Vec<u8> = Vec::new();

            loop {
                if !running_flag.load(Ordering::Relaxed) {
                    thread::sleep(Duration::from_millis(10));
                    continue;
                }

                // Snapshot canvas constants
                let (canvas_w, canvas_h, bg_rgba, target_opt) = {
                    let s = shared_mutex.lock();
                    (s.width, s.height, s.background_color_rgba, s.target_image_rgba.clone())
                };
                if target_opt.is_none() { thread::sleep(Duration::from_millis(10)); continue; }
                let target_rgba = target_opt.unwrap();

<<<<<<< HEAD
                // Re-initialize backend if type or canvas size changed
                let current_backend_type = { let s = shared_mutex.lock(); s.compute_backend };
                if current_backend_type != last_backend_type || canvas_w != last_canvas_w || canvas_h != last_canvas_h {
                    last_backend_type = current_backend_type;
                    last_canvas_w = canvas_w;
                    last_canvas_h = canvas_h;

=======
                // Re-initialize backend if canvas size or backend type changed
                let current_backend_type = { let s = shared_mutex.lock(); s.compute_backend };
                if canvas_w != last_canvas_w || canvas_h != last_canvas_h || current_backend_type != last_backend_type {
                    last_canvas_w = canvas_w;
                    last_canvas_h = canvas_h;
                    last_backend_type = current_backend_type;

                    // Reinitialize backend with new dimensions or type
>>>>>>> 31bd26c3
                    backend = match current_backend_type {
                        ComputeBackendType::Cpu => {
                            actual_backend_name = String::from("CPU");
                            Box::new(CpuBackend::new())
                        },
                        ComputeBackendType::Wgpu => {
                            let mut gpu_backend = WgpuBackend::new();
                            if let Err(e) = gpu_backend.initialize(canvas_w, canvas_h) {
                                eprintln!("Failed to initialize WGPU backend: {}, falling back to CPU", e);
                                actual_backend_name = String::from("CPU (WGPU init failed)");
                                Box::new(CpuBackend::new())
                            } else {
                                actual_backend_name = String::from("WGPU GPU");
                                Box::new(gpu_backend)
                            }
                        }
                    };

                    // Update stats with actual backend
                    {
                        let mut s = shared_mutex.lock();
                        s.stats.active_backend = actual_backend_name.clone();
                    }
                }

                // -----------------------------------------------------------------
                // Build baseline once (blank canvas vs target) and sync tile grid
                // -----------------------------------------------------------------
                let needs_baseline = { let s = shared_mutex.lock(); s.current_total_squared_error.is_none() };
                if needs_baseline {
                    let full = IntRect { x: 0, y: 0, w: canvas_w, h: canvas_h };

                    scratch_region.resize(full.w * full.h * 4, 0);
                    fill_region_rgba_solid(&mut scratch_region, &full, bg_rgba);

                    #[allow(unused_variables)]
                    let total_err_pixels = total_squared_error_rgb_region_from_buffer_vs_target(
                        &scratch_region, &target_rgba, canvas_w, &full);

                    {
                        let mut s = shared_mutex.lock();
                        let ts = choose_tile_size(s.width, s.height);

                        // Copy the blank image into the live canvas
                        s.pixel_backbuffer_rgba.copy_from_slice(&scratch_region);

                        // Recompute *all* tiles SSE from the canvas so the grid is authoritative
                        let (w, h) = (s.width, s.height);
                        let all_tiles: Vec<(usize, usize)> = {
                            let tg = s.tile_grid.get_or_insert_with(|| TileGrid::new(w, h, ts));
                            (0..tg.tiles_y).flat_map(|ty| (0..tg.tiles_x).map(move |tx| (tx, ty))).collect()
                        };
                        let mut tg = s.tile_grid.take().unwrap_or_else(|| TileGrid::new(w, h, ts));
                        let canvas_ref = &s.pixel_backbuffer_rgba;
                        tg.recompute_tiles_sse_from_canvas(&all_tiles, canvas_ref, &target_rgba, w, h);
                        let tiles_sum = tg.sse_per_tile.iter().copied().sum();

                        #[cfg(debug_assertions)]
                        if tiles_sum != total_err_pixels {
                            eprintln!("Baseline desync: pixel_total={} tiles_sum={}", total_err_pixels, tiles_sum);
                        }

                        // Store canonical totals and grid
                        s.current_total_squared_error = Some(tiles_sum);
                        s.best_total_squared_error = Some(tiles_sum);
                        s.tile_grid = Some(tg);

                        // Spatial index for empty DNA
                        let (w2, h2) = (s.width, s.height);
                        let mut si = s.spatial_index.take().unwrap_or_else(|| TriangleSpatialIndex::new(w2, h2, ts));
                        si.rebuild(&s.dna, w2, h2);
                        s.spatial_index = Some(si);

                        // Re-initialize the annealer on a fresh baseline
                        sa = SimAnneal::new();

                        // HUD stats from tiles_sum
                        s.stats.current_error = Some(tiles_sum);
                        s.stats.best_error = Some(tiles_sum);
                        s.stats.last_accept_delta = None;
                        s.stats.error_history.clear();
                        s.stats.push_best_error_history(tiles_sum);
                    }
                    continue; // baseline built; next outer tick
                }

                // How many proposals this tick
                let proposals_this_tick = { let s = shared_mutex.lock(); s.work_budget_per_tick.max(1) };

                for _ in 0..proposals_this_tick {
                    // Check pause flag frequently (every iteration, not just outer loop)
                    if !running_flag.load(Ordering::Relaxed) {
                        break;
                    }

                    // Snapshot live state needed to score a proposal
                    let (total_err_opt, dna_snapshot, max_tris_cap, grid_snapshot, index_snapshot) = {
                        let s = shared_mutex.lock();
                        let ts = choose_tile_size(s.width, s.height);
                        (
                            s.current_total_squared_error,
                            s.dna.clone(),
                            s.max_triangles_cap,
                            s.tile_grid.clone().unwrap_or_else(|| TileGrid::new(s.width, s.height, ts)),
                            s.spatial_index.clone().unwrap_or_else(|| TriangleSpatialIndex::new(s.width, s.height, ts)),
                        )
                    };
                    if total_err_opt.is_none() { break; } // concurrent reset

                    // Always trust the tile grid sum for local computations
                    let current_total_error = grid_snapshot.sse_per_tile.iter().copied().sum::<u64>();

                    // Heuristic for growth target (~8 triangles per tile)
                    let tiles_total = grid_snapshot.tiles_x * grid_snapshot.tiles_y;
                    let growth_target = (tiles_total.saturating_mul(8)).clamp(64, max_tris_cap.max(64));

                    // Choose an operator
                    let op = scheduler.sample_operator(&mut rng, dna_snapshot.triangles.len(), growth_target);

                    // BATCH MUTATION SAMPLING: Try N candidates, keep the best
                    // This is the key improvement - we always make progress!
                    let batch_size = if dna_snapshot.triangles.len() < growth_target {
                        20  // Larger batches during growth phase
                    } else {
                        10  // Smaller batches during refinement
                    };

                    // BATCH SAMPLING: Generate all proposals first (sequential with shared RNG)
                    let mut proposals = Vec::with_capacity(batch_size);
                    for _ in 0..batch_size {
                        proposals.push(propose_mutation_with_bbox(
                            &dna_snapshot, &mut rng,
                            canvas_w as i32, canvas_h as i32,
                            max_tris_cap, op,
                            &grid_snapshot, &target_rgba,
                        ));
                    }

<<<<<<< HEAD
                    // Get canvas snapshot for evaluation
=======
                    // Get canvas snapshot for batch evaluation
>>>>>>> 31bd26c3
                    let canvas_snapshot = {
                        let s = shared_mutex.lock();
                        s.pixel_backbuffer_rgba.clone()
                    };

<<<<<<< HEAD
                    // GPU BATCH EVALUATION: Convert proposals to GPU format
=======
                    // GPU BATCH EVALUATION: Convert proposals to GPU format and evaluate in a single batch
>>>>>>> 31bd26c3
                    let gpu_proposals: Vec<ProposalEvaluationData> = proposals
                        .iter()
                        .filter_map(|p| {
                            let union_rect = pad_and_clamp_rect(p.affected_bbox_px, 2, canvas_w, canvas_h);
                            if union_rect.w == 0 || union_rect.h == 0 { return None; }

                            Some(ProposalEvaluationData {
                                region: union_rect,
                                triangles: p.candidate_dna_out.triangles.clone(),
                                triangle_indices: (0..p.candidate_dna_out.triangles.len()).collect(),
                            })
                        })
                        .collect();

                    // Early exit if no valid proposals
                    if gpu_proposals.is_empty() {
                        sa.note_no_improvement();
                        continue;
                    }
<<<<<<< HEAD

                    // Call GPU batch evaluation (or CPU fallback)
                    let region_sse_results = backend.evaluate_proposals_batch(
                        &canvas_snapshot,
                        &target_rgba,
                        canvas_w,
                        canvas_h,
                        bg_rgba,
                        &gpu_proposals,
                    );

                    // Handle GPU errors by falling back to CPU
                    let region_sse_results = match region_sse_results {
                        Ok(results) => results,
                        Err(e) => {
                            eprintln!("GPU batch evaluation failed: {}, falling back to CPU", e);

                            // Update stats to show we're using CPU fallback
                            if actual_backend_name.starts_with("WGPU") {
                                actual_backend_name = String::from("CPU (GPU error fallback)");
                                let mut s = shared_mutex.lock();
                                s.stats.active_backend = actual_backend_name.clone();
                            }
                            // Evaluate using parallel CPU path as fallback
                            proposals
                                .par_iter()
                                .filter_map(|proposal| {
                                    let mut index_snapshot_local = index_snapshot.clone();
                                    let mut scratch_region_local = Vec::new();

                                    let union_rect = pad_and_clamp_rect(proposal.affected_bbox_px, 2, canvas_w, canvas_h);
                                    if union_rect.w == 0 || union_rect.h == 0 { return None; }

                                    let sse_rect = pad_and_clamp_rect(union_rect, 2, canvas_w, canvas_h);
                                    let tiles_touched = grid_snapshot.tiles_overlapping_rect(&sse_rect, canvas_w, canvas_h);
                                    if tiles_touched.is_empty() { return None; }

                                    scratch_region_local.resize(union_rect.w * union_rect.h * 4, 0);
                                    fill_region_rgba_solid(&mut scratch_region_local, &union_rect, bg_rgba);
                                    compose_candidate_region_with_culled_subset(
                                        &mut scratch_region_local, &union_rect, canvas_w, canvas_h,
                                        &dna_snapshot, &mut index_snapshot_local,
                                        proposal.changed_index, &proposal.candidate_dna_out,
                                    );

                                    let current_error_in_rect = total_squared_error_rgb_region_from_canvas_vs_target(
                                        &canvas_snapshot, &target_rgba, canvas_w, &union_rect);

                                    let candidate_error_in_rect = total_sse_region_with_cutoff(
                                        &scratch_region_local, &target_rgba, canvas_w, &union_rect, current_error_in_rect);

                                    Some(candidate_error_in_rect)
                                })
                                .collect()
                        }
                    };

                    // Find the best candidate based on region SSE
                    let best_idx = region_sse_results.iter()
                        .enumerate()
                        .min_by_key(|(_, &sse)| sse)
                        .map(|(idx, _)| idx);

                    let best_idx = match best_idx {
                        Some(idx) => idx,
                        None => {
                            sa.note_no_improvement();
                            continue;
                        }
                    };

                    // Extract the winning proposal
                    let proposal = &proposals[best_idx];
                    let union_rect = pad_and_clamp_rect(proposal.affected_bbox_px, 2, canvas_w, canvas_h);
                    let sse_rect = pad_and_clamp_rect(union_rect, 2, canvas_w, canvas_h);
                    let tiles_touched = grid_snapshot.tiles_overlapping_rect(&sse_rect, canvas_w, canvas_h);

                    // Re-render the best candidate to get the scratch_region buffer
                    // (GPU evaluation doesn't return the actual pixels, only SSE)
                    scratch_region.resize(union_rect.w * union_rect.h * 4, 0);
                    fill_region_rgba_solid(&mut scratch_region, &union_rect, bg_rgba);
                    let mut index_snapshot_local = index_snapshot.clone();
                    compose_candidate_region_with_culled_subset(
                        &mut scratch_region, &union_rect, canvas_w, canvas_h,
                        &dna_snapshot, &mut index_snapshot_local,
                        proposal.changed_index, &proposal.candidate_dna_out,
                    );

                    // Recalculate final exact errors for the winner
                    let current_error_in_rect = {
                        let s = shared_mutex.lock();
                        total_squared_error_rgb_region_from_canvas_vs_target(&s.pixel_backbuffer_rgba, &target_rgba, canvas_w, &union_rect)
                    };

                    let candidate_error_in_rect = total_squared_error_rgb_region_from_buffer_vs_target(
                        &scratch_region, &target_rgba, canvas_w, &union_rect);

                    let mut candidate_total_error = match current_total_error.checked_sub(current_error_in_rect) {
                        Some(rest) => rest + candidate_error_in_rect,
=======

                    // Call GPU batch evaluation (or CPU fallback)
                    let region_sse_results = backend.evaluate_proposals_batch(
                        &canvas_snapshot,
                        &target_rgba,
                        canvas_w,
                        canvas_h,
                        bg_rgba,
                        &gpu_proposals,
                    );

                    // Handle GPU errors by falling back to CPU
                    let region_sse_results = match region_sse_results {
                        Ok(results) => results,
                        Err(e) => {
                            eprintln!("GPU batch evaluation failed: {}, falling back to CPU", e);

                            // Update stats to show we're using CPU fallback
                            if actual_backend_name.starts_with("WGPU") {
                                actual_backend_name = String::from("CPU (GPU error fallback)");
                                let mut s = shared_mutex.lock();
                                s.stats.active_backend = actual_backend_name.clone();
                            }
                            // Evaluate using parallel CPU path as fallback
                            proposals
                                .par_iter()
                                .filter_map(|proposal| {
                                    let mut index_snapshot_local = index_snapshot.clone();
                                    let mut scratch_region_local = Vec::new();

                                    let union_rect = pad_and_clamp_rect(proposal.affected_bbox_px, 2, canvas_w, canvas_h);
                                    if union_rect.w == 0 || union_rect.h == 0 { return None; }

                                    let sse_rect = pad_and_clamp_rect(union_rect, 2, canvas_w, canvas_h);
                                    let tiles_touched = grid_snapshot.tiles_overlapping_rect(&sse_rect, canvas_w, canvas_h);
                                    if tiles_touched.is_empty() { return None; }

                                    scratch_region_local.resize(union_rect.w * union_rect.h * 4, 0);
                                    fill_region_rgba_solid(&mut scratch_region_local, &union_rect, bg_rgba);
                                    compose_candidate_region_with_culled_subset(
                                        &mut scratch_region_local, &union_rect, canvas_w, canvas_h,
                                        &dna_snapshot, &mut index_snapshot_local,
                                        proposal.changed_index, &proposal.candidate_dna_out,
                                    );

                                    let current_error_in_rect = total_squared_error_rgb_region_from_canvas_vs_target(
                                        &canvas_snapshot, &target_rgba, canvas_w, &union_rect);

                                    let candidate_error_in_rect = total_sse_region_with_cutoff(
                                        &scratch_region_local, &target_rgba, canvas_w, &union_rect, current_error_in_rect);

                                    Some(candidate_error_in_rect)
                                })
                                .collect()
                        }
                    };

                    // Find the best candidate based on region SSE
                    let best_idx = region_sse_results.iter()
                        .enumerate()
                        .min_by_key(|(_, &sse)| sse)
                        .map(|(idx, _)| idx);

                    let best_idx = match best_idx {
                        Some(idx) => idx,
>>>>>>> 31bd26c3
                        None => {
                            sa.note_no_improvement();
                            continue;
                        }
                    };

                    // Extract the winning proposal
                    let proposal = &proposals[best_idx];
                    let union_rect = pad_and_clamp_rect(proposal.affected_bbox_px, 2, canvas_w, canvas_h);
                    let sse_rect = pad_and_clamp_rect(union_rect, 2, canvas_w, canvas_h);
                    let tiles_touched = grid_snapshot.tiles_overlapping_rect(&sse_rect, canvas_w, canvas_h);

                    // Re-render the best candidate to get the scratch_region buffer
                    // (GPU evaluation doesn't return the actual pixels, only SSE)
                    scratch_region.resize(union_rect.w * union_rect.h * 4, 0);
                    fill_region_rgba_solid(&mut scratch_region, &union_rect, bg_rgba);
                    let mut index_snapshot_local = index_snapshot.clone();
                    compose_candidate_region_with_culled_subset(
                        &mut scratch_region, &union_rect, canvas_w, canvas_h,
                        &dna_snapshot, &mut index_snapshot_local,
                        proposal.changed_index, &proposal.candidate_dna_out,
                    );

                    // Final exact recompute (no cutoff) before acceptance decision
                    let exact_current_in_rect = {
                        let s = shared_mutex.lock();
                        total_squared_error_rgb_region_from_canvas_vs_target(&s.pixel_backbuffer_rgba, &target_rgba, canvas_w, &union_rect)
                    };

                    let exact_candidate_in_rect = total_squared_error_rgb_region_from_buffer_vs_target(
                        &scratch_region, &target_rgba, canvas_w, &union_rect);

                    let candidate_total_error = match current_total_error.checked_sub(exact_current_in_rect) {
                        Some(rest) => rest + exact_candidate_in_rect,
                        None => {
                            let base = grid_snapshot.sse_per_tile.iter().copied().sum::<u64>().max(current_total_error);
                            base.saturating_sub(exact_current_in_rect) + exact_candidate_in_rect
                        }
                    };

                    // SA acceptance (normalized by region area)
                    
                    let delta = candidate_total_error as i64 - current_total_error as i64;
                    let region_area = (union_rect.w * union_rect.h) as usize;

                    // Phase-aware tightening while below the growth target
                    let tri_count = dna_snapshot.triangles.len();
                    let pre_cap = tri_count < growth_target;
                    sa.set_phase(pre_cap);

                    //let accepted = sa.should_accept(&mut rng, delta, region_area as f64);
                    let accepted = sa.should_accept_area(&mut rng, delta, region_area, exact_current_in_rect);


                    

                    let is_uphill = delta > 0;

                    // Update scheduler bias
                    scheduler.record_outcome(op, accepted);
                    let op_weights = scheduler.current_weights();

                    // Update HUD counters (not touching errors yet)
                    {
                        let mut s = shared_mutex.lock();
                    
                        // Existing global counters
                        s.proposals_counter_window = s.proposals_counter_window.saturating_add(1);
                        s.stats.total_proposals = s.stats.total_proposals.saturating_add(1);
                    
                        // NEW: uphill-only counters (window + lifetime)
                        if is_uphill {
                            s.uphill_attempts_counter_window = s.uphill_attempts_counter_window.saturating_add(1);
                            s.stats.total_uphill_attempts = s.stats.total_uphill_attempts.saturating_add(1);
                            if accepted {
                                s.uphill_accepts_counter_window = s.uphill_accepts_counter_window.saturating_add(1);
                                s.stats.total_uphill_accepts = s.stats.total_uphill_accepts.saturating_add(1);
                            }
                        }
                    
                        // Existing half-second window flush
                        let elapsed = s.window_started_at.elapsed().as_secs_f32();
                        if elapsed >= 0.5 {
                            s.stats.proposals_per_second = s.proposals_counter_window as f32 / elapsed.max(0.001);
                            s.stats.accepts_per_second   = s.accepts_counter_window as f32 / elapsed.max(0.001);
                            s.stats.recent_window_size = (s.proposals_counter_window as usize).max(1);
                            s.stats.recent_acceptance_percent = if s.proposals_counter_window > 0 {
                                (s.accepts_counter_window as f32 / s.proposals_counter_window as f32) * 100.0
                            } else { 0.0 };
                        
                            // NEW: flush uphill-only window metrics into stats
                            s.stats.recent_uphill_window_size = (s.uphill_attempts_counter_window as usize).max(0);
                            s.stats.recent_uphill_acceptance_percent = if s.uphill_attempts_counter_window > 0 {
                                (s.uphill_accepts_counter_window as f32 / s.uphill_attempts_counter_window as f32) * 100.0
                            } else { 0.0 };
                        
                            // reset both sets of window counters
                            s.proposals_counter_window = 0;
                            s.accepts_counter_window = 0;
                            s.uphill_attempts_counter_window = 0;
                            s.uphill_accepts_counter_window = 0;
                        
                            s.window_started_at = Instant::now();
                        }
                    
                        // existing labels/weights
                        s.stats.last_operator_label = Some(op.label().to_string());
                        s.stats.last_tiles_touched = Some(tiles_touched.len());
                        s.stats.operator_weights = vec![
                            ("Add".into(), op_weights[0]),
                            ("Remove".into(), op_weights[1]),
                            ("Move".into(), op_weights[2]),
                            ("Recolor".into(), op_weights[3]),
                        ];
                        s.stats.max_triangles_cap = s.max_triangles_cap;
                    
                        // keep exporting annealer temp (so HUD can show it)
                        s.stats.anneal_temp = Some(sa.temp()); // or f64 if that’s your field type
                    }

                    // Removed aggressive phase-based cooling - let the annealer manage its own temperature
                    // The annealer's adaptive mechanism and set_phase() provide sufficient control

                    // Rejected → count no-improvement, move on.
                    if !accepted {
                        sa.note_no_improvement();
                        continue;
                    }

                    // Accepted → commit, then evaluate true improvement from tiles_sum and update SA.
                    {
                        let mut s = shared_mutex.lock();
                        let ts = choose_tile_size(s.width, s.height);
                    
                        // Blit + per-tile incremental SSE update
                        let (w, h) = (s.width, s.height);
                        let mut tg = s.tile_grid.take().unwrap_or_else(|| TileGrid::new(w, h, ts));
                        tg.blit_region_and_update_sse(
                            &mut s.pixel_backbuffer_rgba,
                            &target_rgba,
                            canvas_w,
                            &union_rect,
                            &scratch_region,
                        );
                    
                        // Canonical total is the sum over tiles
                        let tiles_sum: u64 = tg.sse_per_tile.iter().copied().sum();
                        #[cfg(debug_assertions)]
                        if tiles_sum != candidate_total_error {
                            eprintln!(
                                "Desync at commit: candidate_total_error={} tiles_sum={}",
                                candidate_total_error, tiles_sum
                            );
                        }
                    
                        // Tell SA if the commit actually improved the global error
                        if tiles_sum < current_total_error {
                            sa.note_improvement();
                        } else {
                            sa.note_no_improvement();
                        }
                    
                        // -------- original commit body (unchanged) --------
                        s.current_total_squared_error = Some(tiles_sum);
                        s.tile_grid = Some(tg);
                    
                        // Update DNA and counters
                        s.dna = proposal.candidate_dna_out.clone();
                        s.stats.triangle_count = s.dna.triangles.len();
                        s.generation_counter = s.generation_counter.saturating_add(1);
                        s.stats.generation_counter = s.generation_counter;
                    
                        // Drive HUD error stats from tiles_sum
                        let prev = s.stats.current_error.unwrap_or(tiles_sum);
                        s.stats.current_error = Some(tiles_sum);
                        s.stats.last_accept_delta = Some(prev as i64 - tiles_sum as i64);
                        if s.best_total_squared_error.map(|b| tiles_sum < b).unwrap_or(true) {
                            s.best_total_squared_error = Some(tiles_sum);
                            s.stats.best_error = Some(tiles_sum);
                            s.stats.push_best_error_history(tiles_sum);
                        }
                    
                        // Spatial index maintenance
                        let (w2, h2) = (s.width, s.height);
                        let mut si = s.spatial_index.take().unwrap_or_else(|| TriangleSpatialIndex::new(w2, h2, ts));
                        match op {
                            MutationOperator::AddTriangle => {
                                if let Some(idx) = proposal.changed_index {
                                    let tri = &s.dna.triangles[idx];
                                    si.insert_triangle(idx, tri, w2, h2);
                                }
                            }
                            MutationOperator::RemoveTriangle => {
                                // Removal shifts all indices down - just rebuild
                                let dna_clone = s.dna.clone();
                                si.rebuild(&dna_clone, w2, h2);
                            }
                            MutationOperator::MoveVertex => {
                                if let Some(idx) = proposal.changed_index {
                                    if let Some(ref old_tri) = proposal.old_triangle_for_update {
                                        si.remove_triangle(idx, old_tri, w2, h2);
                                    }
                                    let tri_now = &s.dna.triangles[idx];
                                    si.insert_triangle(idx, tri_now, w2, h2);
                                }
                            }
                            MutationOperator::Recolor => { /* No geometry change */ }
                        }
                        if s.generation_counter % 4096 == 0 {
                            let dna_clone = s.dna.clone();
                            si.rebuild(&dna_clone, w2, h2);
                        }
                        s.spatial_index = Some(si);
                    
                        // Accept counters
                        s.accepts_counter_window = s.accepts_counter_window.saturating_add(1);
                        s.stats.total_accepts = s.stats.total_accepts.saturating_add(1);
                    }
                } // end proposals loop
            } // end worker loop
        });
        self.worker_thread = Some(handle);
    }

    // ---------------------------------------------------------------------
    // Public controls
    // ---------------------------------------------------------------------
    pub fn is_running(&self) -> bool { self.worker_should_run.load(Ordering::Relaxed) }
    pub fn toggle_running_state(&mut self) { let new_state = !self.is_running(); self.worker_should_run.store(new_state, Ordering::Relaxed); }

    pub fn set_max_triangles(&mut self, cap: usize) {
        let mut s = self.shared.lock();
        let clamped = cap.clamp(16, 100_000);
        s.max_triangles_cap = clamped;
        s.stats.max_triangles_cap = clamped;
    }
    pub fn max_triangles(&self) -> usize { let s = self.shared.lock(); s.max_triangles_cap }

    /// Set the clear color and reset the canvas/baseline.
    pub fn set_background_color_and_clear(&mut self, rgba: [u8; 4]) {
        let mut s = self.shared.lock();
        let ts = choose_tile_size(s.width, s.height);
        s.background_color_rgba = rgba;
        s.pixel_backbuffer_rgba.fill(0);
        s.current_total_squared_error = None;
        s.best_total_squared_error = None;
        s.stats = EvolutionStats { max_triangles_cap: s.max_triangles_cap, ..Default::default() };
        s.generation_counter = 0;
        s.tile_grid = Some(TileGrid::new(s.width, s.height, ts));
        s.spatial_index = Some(TriangleSpatialIndex::new(s.width, s.height, ts));
        s.dna.triangles.clear();
    }

    /// Resize the canvas and reset state to force a new baseline.
    #[allow(dead_code)]
    pub fn resize_backbuffer(&mut self, dims: FrameDimensions) {
        let mut s = self.shared.lock();
        let ts = choose_tile_size(s.width, s.height);
        s.width = dims.width.max(1);
        s.height = dims.height.max(1);
        s.pixel_backbuffer_rgba = vec![0; s.width * s.height * 4];
        s.current_total_squared_error = None;
        s.best_total_squared_error = None;
        s.stats = EvolutionStats { max_triangles_cap: s.max_triangles_cap, ..Default::default() };
        s.generation_counter = 0;
        s.tile_grid = Some(TileGrid::new(s.width, s.height, ts));
        s.spatial_index = Some(TriangleSpatialIndex::new(s.width, s.height, ts));
        s.dna.triangles.clear();
    }

    /// Provide a target image to approximate. If size differs, the canvas is resized.
    pub fn set_target_image(&mut self, rgba: Vec<u8>, width: usize, height: usize) {
        let mut s = self.shared.lock();
        let ts = choose_tile_size(s.width, s.height);
        if s.width != width || s.height != height {
            s.width = width.max(1);
            s.height = height.max(1);
            s.pixel_backbuffer_rgba = vec![0; s.width * s.height * 4];
            s.tile_grid = Some(TileGrid::new(s.width, s.height, ts));
            s.spatial_index = Some(TriangleSpatialIndex::new(s.width, s.height, ts));
        }
        s.target_image_rgba = Some(rgba);

        // force baseline rebuild on next run
        s.current_total_squared_error = None;
        s.best_total_squared_error = None;
        s.stats = EvolutionStats { max_triangles_cap: s.max_triangles_cap, ..Default::default() };
        s.generation_counter = 0;
        s.dna.triangles.clear();
    }

    /// Copy the current canvas for UI upload.
    pub fn capture_snapshot(&self) -> (Vec<u8>, usize, usize, u64) {
        let s = self.shared.lock();
        (s.pixel_backbuffer_rgba.clone(), s.width, s.height, s.generation_counter)
    }

    /// Get a copy of current stats for the HUD.
    pub fn capture_stats_snapshot(&self) -> EvolutionStats {
        let s = self.shared.lock();
        let mut stats = s.stats.clone();
        stats.max_triangles_cap = s.max_triangles_cap;
        stats
    }

    /// Save current DNA to JSON file
    pub fn save_dna_to_file(&self, path: &std::path::Path) -> Result<(), String> {
        let s = self.shared.lock();
        let json = serde_json::to_string_pretty(&s.dna)
            .map_err(|e| format!("Failed to serialize DNA: {}", e))?;
        std::fs::write(path, json)
            .map_err(|e| format!("Failed to write file: {}", e))?;
        Ok(())
    }

    /// Load DNA from JSON file and replace current DNA
    pub fn load_dna_from_file(&mut self, path: &std::path::Path) -> Result<(), String> {
        let json = std::fs::read_to_string(path)
            .map_err(|e| format!("Failed to read file: {}", e))?;
        let dna: TriangleDna = serde_json::from_str(&json)
            .map_err(|e| format!("Failed to deserialize DNA: {}", e))?;

        // Replace DNA and force rebaseline
        let mut s = self.shared.lock();
        let ts = choose_tile_size(s.width, s.height);
        s.dna = dna;
        s.current_total_squared_error = None;  // Force rebaseline
        s.best_total_squared_error = None;
        s.generation_counter = 0;
        s.stats.triangle_count = s.dna.triangles.len();

        // Rebuild spatial index for new DNA
        let (w, h) = (s.width, s.height);
        let mut si = TriangleSpatialIndex::new(w, h, ts);
        si.rebuild(&s.dna, w, h);
        s.spatial_index = Some(si);

        Ok(())
    }

    /// Export current DNA to SVG file
    pub fn export_svg(&self, path: &std::path::Path) -> Result<(), String> {
        let s = self.shared.lock();
        let width = s.width;
        let height = s.height;
        let triangles = &s.dna.triangles;

        let mut svg = format!(
            "<svg width=\"{}\" height=\"{}\" xmlns=\"http://www.w3.org/2000/svg\">\n",
            width, height
        );

        // Add background rectangle
        let bg = s.background_color_rgba;
        svg.push_str(&format!(
            "  <rect width=\"100%\" height=\"100%\" fill=\"rgb({},{},{})\" />\n",
            bg[0], bg[1], bg[2]
        ));

        // Add all triangles
        for tri in triangles {
            svg.push_str(&format!(
                "  <polygon points=\"{},{} {},{} {},{}\" fill=\"rgb({},{},{})\" opacity=\"{}\" />\n",
                tri.x0, tri.y0,
                tri.x1, tri.y1,
                tri.x2, tri.y2,
                tri.r, tri.g, tri.b,
                tri.a as f32 / 255.0
            ));
        }

        svg.push_str("</svg>");

        std::fs::write(path, svg)
            .map_err(|e| format!("Failed to write SVG: {}", e))?;

        Ok(())
    }

    /// Get the currently selected compute backend
    pub fn get_compute_backend(&self) -> ComputeBackendType {
        let s = self.shared.lock();
        s.compute_backend
    }

    /// Set the compute backend (CPU vs OpenCL GPU)
    pub fn set_compute_backend(&mut self, backend: ComputeBackendType) {
        let mut s = self.shared.lock();
        s.compute_backend = backend;
        // Note: Actual backend implementation in parallel evaluation would go here
        // For now, this just tracks the selection
    }
}<|MERGE_RESOLUTION|>--- conflicted
+++ resolved
@@ -151,19 +151,11 @@
             let mut scheduler = AdaptiveMutationScheduler::new();
             let mut sa = SimAnneal::new();
 
-<<<<<<< HEAD
-            // Initialize compute backend
-            let mut backend: Box<dyn ComputeBackend> = {
-                let s = shared_mutex.lock();
-                let (backend_type, w, h) = (s.compute_backend, s.width, s.height);
-                drop(s);
-=======
             // Initialize compute backend based on user selection
             let mut backend: Box<dyn ComputeBackend> = {
                 let s = shared_mutex.lock();
                 let (backend_type, w, h) = (s.compute_backend, s.width, s.height);
                 drop(s); // Release lock before potentially slow GPU init
->>>>>>> 31bd26c3
 
                 match backend_type {
                     ComputeBackendType::Cpu => Box::new(CpuBackend::new()),
@@ -179,19 +171,12 @@
                 }
             };
 
-<<<<<<< HEAD
-            // Track backend type and canvas size for change detection
-            let mut last_backend_type = { let s = shared_mutex.lock(); s.compute_backend };
-            let mut last_canvas_w = 0;
-            let mut last_canvas_h = 0;
-=======
             // Track canvas dimensions and backend type to detect when we need to reinitialize
             let mut last_canvas_w = 0;
             let mut last_canvas_h = 0;
             let mut last_backend_type = { let s = shared_mutex.lock(); s.compute_backend };
 
             // Track actual backend name for stats display
->>>>>>> 31bd26c3
             let mut actual_backend_name = String::from("CPU");
 
             // Reused scratch buffer for composing candidate regions
@@ -211,15 +196,6 @@
                 if target_opt.is_none() { thread::sleep(Duration::from_millis(10)); continue; }
                 let target_rgba = target_opt.unwrap();
 
-<<<<<<< HEAD
-                // Re-initialize backend if type or canvas size changed
-                let current_backend_type = { let s = shared_mutex.lock(); s.compute_backend };
-                if current_backend_type != last_backend_type || canvas_w != last_canvas_w || canvas_h != last_canvas_h {
-                    last_backend_type = current_backend_type;
-                    last_canvas_w = canvas_w;
-                    last_canvas_h = canvas_h;
-
-=======
                 // Re-initialize backend if canvas size or backend type changed
                 let current_backend_type = { let s = shared_mutex.lock(); s.compute_backend };
                 if canvas_w != last_canvas_w || canvas_h != last_canvas_h || current_backend_type != last_backend_type {
@@ -228,7 +204,6 @@
                     last_backend_type = current_backend_type;
 
                     // Reinitialize backend with new dimensions or type
->>>>>>> 31bd26c3
                     backend = match current_backend_type {
                         ComputeBackendType::Cpu => {
                             actual_backend_name = String::from("CPU");
@@ -367,21 +342,13 @@
                         ));
                     }
 
-<<<<<<< HEAD
-                    // Get canvas snapshot for evaluation
-=======
                     // Get canvas snapshot for batch evaluation
->>>>>>> 31bd26c3
                     let canvas_snapshot = {
                         let s = shared_mutex.lock();
                         s.pixel_backbuffer_rgba.clone()
                     };
 
-<<<<<<< HEAD
-                    // GPU BATCH EVALUATION: Convert proposals to GPU format
-=======
                     // GPU BATCH EVALUATION: Convert proposals to GPU format and evaluate in a single batch
->>>>>>> 31bd26c3
                     let gpu_proposals: Vec<ProposalEvaluationData> = proposals
                         .iter()
                         .filter_map(|p| {
@@ -401,7 +368,6 @@
                         sa.note_no_improvement();
                         continue;
                     }
-<<<<<<< HEAD
 
                     // Call GPU batch evaluation (or CPU fallback)
                     let region_sse_results = backend.evaluate_proposals_batch(
@@ -467,107 +433,6 @@
 
                     let best_idx = match best_idx {
                         Some(idx) => idx,
-                        None => {
-                            sa.note_no_improvement();
-                            continue;
-                        }
-                    };
-
-                    // Extract the winning proposal
-                    let proposal = &proposals[best_idx];
-                    let union_rect = pad_and_clamp_rect(proposal.affected_bbox_px, 2, canvas_w, canvas_h);
-                    let sse_rect = pad_and_clamp_rect(union_rect, 2, canvas_w, canvas_h);
-                    let tiles_touched = grid_snapshot.tiles_overlapping_rect(&sse_rect, canvas_w, canvas_h);
-
-                    // Re-render the best candidate to get the scratch_region buffer
-                    // (GPU evaluation doesn't return the actual pixels, only SSE)
-                    scratch_region.resize(union_rect.w * union_rect.h * 4, 0);
-                    fill_region_rgba_solid(&mut scratch_region, &union_rect, bg_rgba);
-                    let mut index_snapshot_local = index_snapshot.clone();
-                    compose_candidate_region_with_culled_subset(
-                        &mut scratch_region, &union_rect, canvas_w, canvas_h,
-                        &dna_snapshot, &mut index_snapshot_local,
-                        proposal.changed_index, &proposal.candidate_dna_out,
-                    );
-
-                    // Recalculate final exact errors for the winner
-                    let current_error_in_rect = {
-                        let s = shared_mutex.lock();
-                        total_squared_error_rgb_region_from_canvas_vs_target(&s.pixel_backbuffer_rgba, &target_rgba, canvas_w, &union_rect)
-                    };
-
-                    let candidate_error_in_rect = total_squared_error_rgb_region_from_buffer_vs_target(
-                        &scratch_region, &target_rgba, canvas_w, &union_rect);
-
-                    let mut candidate_total_error = match current_total_error.checked_sub(current_error_in_rect) {
-                        Some(rest) => rest + candidate_error_in_rect,
-=======
-
-                    // Call GPU batch evaluation (or CPU fallback)
-                    let region_sse_results = backend.evaluate_proposals_batch(
-                        &canvas_snapshot,
-                        &target_rgba,
-                        canvas_w,
-                        canvas_h,
-                        bg_rgba,
-                        &gpu_proposals,
-                    );
-
-                    // Handle GPU errors by falling back to CPU
-                    let region_sse_results = match region_sse_results {
-                        Ok(results) => results,
-                        Err(e) => {
-                            eprintln!("GPU batch evaluation failed: {}, falling back to CPU", e);
-
-                            // Update stats to show we're using CPU fallback
-                            if actual_backend_name.starts_with("WGPU") {
-                                actual_backend_name = String::from("CPU (GPU error fallback)");
-                                let mut s = shared_mutex.lock();
-                                s.stats.active_backend = actual_backend_name.clone();
-                            }
-                            // Evaluate using parallel CPU path as fallback
-                            proposals
-                                .par_iter()
-                                .filter_map(|proposal| {
-                                    let mut index_snapshot_local = index_snapshot.clone();
-                                    let mut scratch_region_local = Vec::new();
-
-                                    let union_rect = pad_and_clamp_rect(proposal.affected_bbox_px, 2, canvas_w, canvas_h);
-                                    if union_rect.w == 0 || union_rect.h == 0 { return None; }
-
-                                    let sse_rect = pad_and_clamp_rect(union_rect, 2, canvas_w, canvas_h);
-                                    let tiles_touched = grid_snapshot.tiles_overlapping_rect(&sse_rect, canvas_w, canvas_h);
-                                    if tiles_touched.is_empty() { return None; }
-
-                                    scratch_region_local.resize(union_rect.w * union_rect.h * 4, 0);
-                                    fill_region_rgba_solid(&mut scratch_region_local, &union_rect, bg_rgba);
-                                    compose_candidate_region_with_culled_subset(
-                                        &mut scratch_region_local, &union_rect, canvas_w, canvas_h,
-                                        &dna_snapshot, &mut index_snapshot_local,
-                                        proposal.changed_index, &proposal.candidate_dna_out,
-                                    );
-
-                                    let current_error_in_rect = total_squared_error_rgb_region_from_canvas_vs_target(
-                                        &canvas_snapshot, &target_rgba, canvas_w, &union_rect);
-
-                                    let candidate_error_in_rect = total_sse_region_with_cutoff(
-                                        &scratch_region_local, &target_rgba, canvas_w, &union_rect, current_error_in_rect);
-
-                                    Some(candidate_error_in_rect)
-                                })
-                                .collect()
-                        }
-                    };
-
-                    // Find the best candidate based on region SSE
-                    let best_idx = region_sse_results.iter()
-                        .enumerate()
-                        .min_by_key(|(_, &sse)| sse)
-                        .map(|(idx, _)| idx);
-
-                    let best_idx = match best_idx {
-                        Some(idx) => idx,
->>>>>>> 31bd26c3
                         None => {
                             sa.note_no_improvement();
                             continue;
